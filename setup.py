--- conflicted
+++ resolved
@@ -30,13 +30,6 @@
     """
     # UPDATED VIA SEMGREP - if you need to remove/modify this method remove this line and add a comment specifying why.
 
-<<<<<<< HEAD
-    requirements = {}
-    constraint_files = set()
-
-    # groups "my-package-name<=x.y.z,..." into ("my-package-name", "<=x.y.z,...")
-    requirement_line_regex = re.compile(r"([a-zA-Z0-9-_.]+)([<>=][^#\s]+)?")
-=======
     # e.g. {"django": "Django", "confluent-kafka": "confluent_kafka[avro]"}
     by_canonical_name = {}
 
@@ -69,23 +62,16 @@
         r"([%s]+(?:\[[%s,\s]+\])?)([<>=][^#\s]+)?"
         % (re_package_name_base_chars, re_package_name_base_chars)
     )
->>>>>>> 4db13648
 
     def add_version_constraint_or_raise(current_line, current_requirements, add_if_not_present):
         regex_match = requirement_line_regex.match(current_line)
         if regex_match:
             package = regex_match.group(1)
             version_constraints = regex_match.group(2)
-<<<<<<< HEAD
-            existing_version_constraints = current_requirements.get(package, None)
-            # it's fine to add constraints to an unconstrained package, but raise an error if there are already
-            # constraints in place
-=======
             check_name_consistent(package)
             existing_version_constraints = current_requirements.get(package, None)
             # It's fine to add constraints to an unconstrained package,
             # but raise an error if there are already constraints in place.
->>>>>>> 4db13648
             if existing_version_constraints and existing_version_constraints != version_constraints:
                 raise BaseException(f'Multiple constraint definitions found for {package}:'
                                     f' "{existing_version_constraints}" and "{version_constraints}".'
@@ -94,12 +80,8 @@
             if add_if_not_present or package in current_requirements:
                 current_requirements[package] = version_constraints
 
-<<<<<<< HEAD
-    # process .in files and store the path to any constraint files that are pulled in
-=======
     # Read requirements from .in files and store the path to any
     # constraint files that are pulled in.
->>>>>>> 4db13648
     for path in requirements_paths:
         with open(path) as reqs:
             for line in reqs:
@@ -108,11 +90,7 @@
                 if line and line.startswith('-c') and not line.startswith('-c http'):
                     constraint_files.add(os.path.dirname(path) + '/' + line.split('#')[0].replace('-c', '').strip())
 
-<<<<<<< HEAD
-    # process constraint files and add any new constraints found to existing requirements
-=======
     # process constraint files: add constraints to existing requirements
->>>>>>> 4db13648
     for constraint_file in constraint_files:
         with open(constraint_file) as reader:
             for line in reader:
@@ -122,8 +100,6 @@
     # process back into list of pkg><=constraints strings
     constrained_requirements = [f'{pkg}{version or ""}' for (pkg, version) in sorted(requirements.items())]
     return constrained_requirements
-<<<<<<< HEAD
-=======
 
 
 def get_version(*file_paths):
@@ -141,7 +117,6 @@
 
 
 VERSION = get_version("submissions", "__init__.py")
->>>>>>> 4db13648
 
 
 if sys.argv[-1] == 'tag':
