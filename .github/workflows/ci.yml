--- conflicted
+++ resolved
@@ -14,15 +14,9 @@
     strategy:
       matrix:
         os: [ubuntu-20.04]
-<<<<<<< HEAD
-        python-version: ['3.8']
-        toxenv: [django22-drf312, django30-drf312, django31-drf312, django32-drf312, django32-drflatest, quality, docs, check_keywords]
-=======
         python-version: ['3.8', '3.11', '3.12']
         toxenv: [quality, docs, django42-drf315, django42-drflatest]
   
->>>>>>> 4db13648
-
     steps:
     - uses: actions/checkout@v2
     - name: setup python
